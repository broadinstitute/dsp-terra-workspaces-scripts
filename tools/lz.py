import argparse
import json
import logging
import subprocess
import sys
import uuid
import random
import string
import requests
from tabulate import tabulate
from azure.mgmt.resource import ResourceManagementClient

from billing_profiles import list_managed_apps, create_billing_profile
from mrg import deploy_managed_application
from utils import auth, poll, cli
from utils.conf import Configuration

logging.basicConfig(level=logging.INFO, format="%(asctime)s - %(message)s", stream=sys.stdout)

DEFINITIONS = {
    "standard": "CromwellBaseResourcesFactory",
    "protected": "ProtectedDataResourcesFactory",
}


def create_landing_zone(lz_host: str, billing_profile_id: str, definition: str):
<<<<<<< HEAD
    """
    Creates a landing zone, calling the LZ APIs against the supplied host and
    deploying the resources into the Azure managed application from the supplied billing profile.
    :param lz_host: Hostname of the LZ API
    :param billing_profile_id: ID of the billing profile which will hold the landing zone resources
    :param definition:  Type of landing zone to deploy, must be one of DEFINITIONS
    """
    postgres_credentials = _read_postgres_credentials()

=======
>>>>>>> d107d998
    body = {
        "landingZoneId": f"{uuid.uuid4()}",
        "definition": definition,
        "version": "v1",
        "parameters": [
            {"key": "VNET_ADDRESS_SPACE", "value": "10.1.0.0/18"},
            {"key": "AKS_SUBNET", "value": "10.1.0.0/22"},
            {"key": "BATCH_SUBNET", "value": "10.1.4.0/22"},
            {"key": "POSTGRESQL_SUBNET", "value": "10.1.8.0/22"},
            {"key": "COMPUTE_SUBNET", "value": "10.1.12.0/22"},
            {"key": "AKS_AUTOSCALING_ENABLED", "value": "true"},
            {"key": "AKS_AUTOSCALING_MIN", "value": "1"},
            {"key": "AKS_AUTOSCALING_MAX", "value": "100"},
            {"key": "AKS_MACHINE_TYPE", "value": "Standard_D4as_v5"},
        ],
        "billingProfileId": billing_profile_id,
        "jobControl": {"id": f"{uuid.uuid4()}"},
    }

    url = f"{lz_host}/api/landingzones/v1/azure"

    logging.info(
        f"Creating landing zone..[landing_zone_id={body['landingZoneId']}, job_control_id={body['jobControl']['id']}]"
    )

    result = requests.post(
        url,
        headers=auth.build_auth_headers(auth.get_gcp_token()),
        data=json.dumps(body),
    )
    result.raise_for_status()

    return result.json()


def create_job_status(lz_host: str, job_id: str):
    token = auth.get_gcp_token()

    url = f"{lz_host}/api/landingzones/v1/azure/create-result/{job_id}"

    result = requests.get(url, headers=auth.build_auth_headers(token))
    result.raise_for_status()

    return result.json()


def id_generator(size=6, chars=string.ascii_lowercase + string.digits):
    return "".join(random.choice(chars) for _ in range(size))


def create_lz_e2e(
        subscription_id: str,
        resource_group: str,
        authed_user: str,
        env: str,
        definition: str,
        lz_prefix: str = "test",
):
    bpm_host = Configuration.get_config()["bpm_host"]
    lz_host = Configuration.get_config()["lz_host"]
    deployment_name = f"{lz_prefix}-{id_generator()}"
    logging.info(
        f"Creating Azure landing zone [subscription_id={subscription_id}, resource_group={resource_group}, authed_user={authed_user}, deployment_name={deployment_name}]"
    )

    deploy_managed_application(
        subscription_id,
        deployment_name,
        resource_group,
        [authed_user],
        Configuration.get_config()["plan"],
    )

    def bpm_poller():
        managed_apps = list_managed_apps(bpm_host, subscription_id)["managedApps"]
        for app in managed_apps:
            if app["applicationDeploymentName"] == deployment_name:
                return True, app
        return False, None

    bpm_status, app = poll.poll_predicate("managed app creation", 120, 5, bpm_poller)
    created_bp = create_billing_profile(
        bpm_host,
        subscription_id,
        app["managedResourceGroupId"],
        app["tenantId"],
    )

    lz_create_result = create_landing_zone(lz_host, created_bp["id"], definition)

    job_id = lz_create_result["jobReport"]["id"]

    def lz_poller():
        result = create_job_status(lz_host, job_id)
        if result["jobReport"]["status"] == "RUNNING":
            return False, None
        if result["jobReport"]["status"] != "SUCCEEDED":
            logging.error(result)
            raise Exception("lz creation failed")
        if result["jobReport"]["status"] == "SUCCEEDED":
            return True, result

    poll.poll_predicate("landing zone creation", 1200, 5, lz_poller)

    logging.info(f"Created landing zone")


<<<<<<< HEAD
def _read_postgres_credentials():
    vault_path = Configuration.get_config()["lz_postgres_credentials_vault_path"]
    read_credentials_process = subprocess.run(
        f"vault read -format=json {vault_path}".split(" "), capture_output=True
    )
    if read_credentials_process.returncode != 0:
        print(
            "Unable to read postgres credentials.\nExit code: {}.\nStderr: {}".format(
                read_credentials_process.returncode, read_credentials_process.stderr
            )
        )
        sys.exit(1)

    return json.loads(read_credentials_process.stdout)["data"]


def inspect_lz(subscription_id: str, managed_resource_group_id: str):
    """
    Inspects the contents of a landing zone at the supplied Azure coordinates. Uses the default azure credential
    from the environment. For local dev usage, this is usually setup by invoking `az login` and logging in as
    an identity that is authorized to access the given MRG.
    :param subscription_id: Subscription in which the landing zone resides
    :param managed_resource_group_id: Managed resource group containing the Terra deployment
    :return: List of azure resources in the MRG
    """
    logging.info(
        f"Inspecting lz at coordinates [subscription_id={subscription_id}, managed_resource_group_id={managed_resource_group_id}]"
    )
    cred = auth.get_azure_credential()
    resource_client = ResourceManagementClient(cred, subscription_id)

    resource_list = resource_client.resources.list_by_resource_group(
        managed_resource_group_id, expand="createdTime,changedTime"
    )
    return resource_list


def _render_resource_list(resource_list: list, output_format="csv"):
    objs = [
        {"Name": r.name, "Type": r.type, "Created Time": r.created_time}
        for r in resource_list
    ]
    if "pretty" == output_format:
        logging.info(tabulate(objs, headers="keys"))
    else:
        output = io.StringIO()
        writer = csv.DictWriter(output, fieldnames=objs[0].keys())
        writer.writeheader()
        writer.writerows(objs)
        logging.info(output.getvalue())


def _inspect_cmd(args):
    resources = inspect_lz(args.subscription_id, args.managed_resource_group_id)
    _render_resource_list(resources, args.output_format)


=======
>>>>>>> d107d998
def _create_job_status_cmd(args):
    create_job_status(Configuration.get_config()["lz_host"], args.job_id)


def _lz_create_cmd(args):
    _verify_lz_definition(args.definition)

    create_landing_zone(
        Configuration.get_config()["lz_host"],
        args.billing_profile_id,
        DEFINITIONS[args.definition],
    )


def _e2e_cmd(args):
    _verify_lz_definition(args.definition)
    create_lz_e2e(
        args.subscription_id,
        args.resource_group,
        args.authed_user,
        args.env,
        DEFINITIONS[args.definition],
        args.lz_prefix,
    )


def _verify_lz_definition(definition: str):
    if definition not in DEFINITIONS:
        logging.info(
            f"Definition must one of {DEFINITIONS.keys()}, {args.definition} not found"
        )
        sys.exit(1)


if __name__ == "__main__":
    parser = argparse.ArgumentParser(description=__doc__)
    parser.add_argument("-u", "--user_token", required=False)

    subparsers = parser.add_subparsers()
    subparsers.required = True

    create_subparser = subparsers.add_parser("create")
    create_subparser.set_defaults(func=_lz_create_cmd)
    create_subparser.add_argument("-b", "--billing_profile_id")
    create_subparser.add_argument("-d", "--definition")

    create_job_status_subparser = subparsers.add_parser("create_job_status")
    create_job_status_subparser.set_defaults(func=_create_job_status_cmd)
    create_job_status_subparser.add_argument("-j", "--job_id")

    e2e_subparser = subparsers.add_parser("e2e")
    e2e_subparser.add_argument("-s", "--subscription_id", required=True)
    e2e_subparser.add_argument("-r", "--resource_group", required=True)
    e2e_subparser.add_argument("-u", "--authed_user", required=True)
    e2e_subparser.add_argument("-d", "--definition", required=True)
    e2e_subparser.add_argument("-p", "--lz_prefix", required=False, default="test")
    e2e_subparser.set_defaults(func=_e2e_cmd)

    inspect_subparser = subparsers.add_parser("inspect")
    inspect_subparser.add_argument("-s", "--subscription_id", required=True)
    inspect_subparser.add_argument("-m", "--managed_resource_group_id", required=True)
    inspect_subparser.add_argument(
        "-o", "--output_format", default="pretty", required=False
    )
    inspect_subparser.set_defaults(func=_inspect_cmd)

    cli.setup_parser_terra_env_args(parser)
    args = cli.parse_args_and_init_config(parser)

    args.func(args)<|MERGE_RESOLUTION|>--- conflicted
+++ resolved
@@ -24,7 +24,6 @@
 
 
 def create_landing_zone(lz_host: str, billing_profile_id: str, definition: str):
-<<<<<<< HEAD
     """
     Creates a landing zone, calling the LZ APIs against the supplied host and
     deploying the resources into the Azure managed application from the supplied billing profile.
@@ -32,10 +31,7 @@
     :param billing_profile_id: ID of the billing profile which will hold the landing zone resources
     :param definition:  Type of landing zone to deploy, must be one of DEFINITIONS
     """
-    postgres_credentials = _read_postgres_credentials()
-
-=======
->>>>>>> d107d998
+
     body = {
         "landingZoneId": f"{uuid.uuid4()}",
         "definition": definition,
@@ -143,23 +139,6 @@
     logging.info(f"Created landing zone")
 
 
-<<<<<<< HEAD
-def _read_postgres_credentials():
-    vault_path = Configuration.get_config()["lz_postgres_credentials_vault_path"]
-    read_credentials_process = subprocess.run(
-        f"vault read -format=json {vault_path}".split(" "), capture_output=True
-    )
-    if read_credentials_process.returncode != 0:
-        print(
-            "Unable to read postgres credentials.\nExit code: {}.\nStderr: {}".format(
-                read_credentials_process.returncode, read_credentials_process.stderr
-            )
-        )
-        sys.exit(1)
-
-    return json.loads(read_credentials_process.stdout)["data"]
-
-
 def inspect_lz(subscription_id: str, managed_resource_group_id: str):
     """
     Inspects the contents of a landing zone at the supplied Azure coordinates. Uses the default azure credential
@@ -201,8 +180,6 @@
     _render_resource_list(resources, args.output_format)
 
 
-=======
->>>>>>> d107d998
 def _create_job_status_cmd(args):
     create_job_status(Configuration.get_config()["lz_host"], args.job_id)
 
